--- conflicted
+++ resolved
@@ -28,11 +28,6 @@
 
     pub graph: GraphType,
     graph_map: Vec<NodeIndex>,
-<<<<<<< HEAD
-=======
-
-    invalidation_queue: Vec<RepId>,
->>>>>>> f9200bca
 }
 
 /// Returns true if the given node has no out edges.
@@ -505,20 +500,19 @@
         kind: GraphEdge,
         store: &mut Store,
     ) {
-<<<<<<< HEAD
         let src_node = self.get_node(src);
         let dest_node = self.get_node(dest);
-=======
-        if matches!(kind, GraphEdge::Subset) && store.is_concrete(src) {
+        if matches!(kind, GraphEdge::Subset(_)) && store.is_concrete(src) {
             if store.invalid_pointers.contains(dest) {
                 store.invalidate(src);
             }
+            if store.accessed_dynamically.contains(dest) {
+                self.record_computed_access(src, store, false);
+            }
+            let dest = self.nodes.find_mut(dest);
             self.points_to.entry(dest).or_default().insert(src);
             return;
         }
-
-        self.add_edge(src, dest, kind);
->>>>>>> f9200bca
 
         if matches!(kind, GraphEdge::Subset(_)) {
             debug_assert_ne!(src, dest);
@@ -539,22 +533,23 @@
             return false;
         }
 
-<<<<<<< HEAD
-        let src_node = self.get_node(src.0);
-        let dest_node = self.get_node(dest.0);
-=======
         if store.is_concrete(src.0) {
             if store.invalid_pointers.contains(dest.0) {
                 store.invalidate(src.0);
             }
-            return self.points_to.entry(dest.0).or_default().insert(src.0);
-        }
-
-        self.prioritise(src);
-        self.prioritise(dest);
-
-        let mut changed = self.add_edge(src.0, dest.0, GraphEdge::Subset);
->>>>>>> f9200bca
+            if store.accessed_dynamically.contains(dest.0) {
+                self.record_computed_access(src.0, store, false);
+            }
+
+            return self
+                .points_to
+                .entry(self.nodes.find_mut(dest.0))
+                .or_default()
+                .insert(src.0);
+        }
+
+        let src_node = self.get_node(src.0);
+        let dest_node = self.get_node(dest.0);
 
         if store.invalid_pointers.contains(dest.0) {
             self.invalidate(src.0, store, false);
@@ -572,7 +567,6 @@
         changed
     }
 
-<<<<<<< HEAD
     // TODO: accept slice of pointers
     // force_visit_neighbours should be true when invalidating after merging nodes.
     pub fn invalidate(
@@ -632,14 +626,6 @@
         }
 
         let mut to_merge = Vec::new();
-=======
-    pub fn invalidate(&mut self, pointer: PointerId, store: &mut Store) -> bool {
-        let pointer = RepId(self.nodes.find_mut(pointer));
-
-        debug_assert!(self.invalidation_queue.is_empty());
-        self.invalidation_queue.clear();
-        self.invalidation_queue.push(pointer);
->>>>>>> f9200bca
 
         let dest = store.pointers.insert(Pointer::Prop(pointer, NameId::MAX));
         let mut rep = self.get_graph_node_id(dest);
@@ -649,7 +635,6 @@
             let prop_pointer = self.graph[prop_node];
             let prop_pointer = self.get_graph_node_id(prop_pointer);
 
-<<<<<<< HEAD
             if prop_pointer.0 == rep.0 {
                 continue;
             }
@@ -669,36 +654,6 @@
             } else {
                 // rep is still the representative
                 src = prop_pointer;
-=======
-        while let Some(pointer) = self.invalidation_queue.pop() {
-            if pointer.0.is_built_in() || store.invalid_pointers.contains(pointer.0) {
-                continue;
-            }
-
-            changed = true;
-            store.invalidate(pointer.0);
-
-            if let Some(node) = pointer_to_node(&self.graph_map, pointer.0) {
-                for incoming in self.graph.edges_directed(node, Incoming) {
-                    if matches!(incoming.weight(), GraphEdge::Subset) {
-                        let source = incoming.source();
-                        if !self.graph[source].is_built_in()
-                            && !store.invalid_pointers.contains(self.graph[source])
-                        {
-                            let p = RepId(self.nodes.find_mut(self.graph[source]));
-                            self.invalidation_queue.push(p);
-                        }
-                    }
-                }
-            }
-
-            if let Some(values) = self.points_to.get(&pointer.0).cloned() {
-                let valid_values = values
-                    .iter()
-                    .filter(|v| !v.is_built_in() && !store.invalid_pointers.contains(*v))
-                    .map(RepId);
-                self.invalidation_queue.extend(valid_values);
->>>>>>> f9200bca
             }
             to_merge.push(src);
         }
@@ -1132,7 +1087,7 @@
                     let subset_edges = self
                         .graph
                         .edges_directed(node, Outgoing)
-                        .filter(|e| *e.weight() == GraphEdge::Subset)
+                        .filter(|e| *e.weight() == GraphEdge::Subset(0))
                         .count();
                     debug_assert_eq!(subset_edges, 0);
                 }
